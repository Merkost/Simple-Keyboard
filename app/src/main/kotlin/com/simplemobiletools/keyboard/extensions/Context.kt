package com.simplemobiletools.keyboard.extensions

import android.content.ClipboardManager
import android.content.Context
import android.graphics.Color
import android.os.IBinder
import android.view.LayoutInflater
import android.view.View
import android.view.ViewGroup
import android.view.Window
import android.view.WindowManager
import android.widget.TextView
import androidx.appcompat.app.AlertDialog
import androidx.core.content.res.ResourcesCompat
import com.google.android.material.dialog.MaterialAlertDialogBuilder
import com.simplemobiletools.commons.extensions.*
import com.simplemobiletools.commons.models.RadioItem
import com.simplemobiletools.commons.views.MyTextView
import com.simplemobiletools.keyboard.R
import com.simplemobiletools.keyboard.databases.ClipsDatabase
import com.simplemobiletools.keyboard.helpers.*
import com.simplemobiletools.keyboard.interfaces.ClipsDao

val Context.config: Config get() = Config.newInstance(applicationContext)

val Context.clipsDB: ClipsDao get() = ClipsDatabase.getInstance(applicationContext).ClipsDao()

fun Context.getCurrentClip(): String? {
    val clipboardManager = (getSystemService(Context.CLIPBOARD_SERVICE) as ClipboardManager)
    return clipboardManager.primaryClip?.getItemAt(0)?.text?.trim()?.toString()
}

fun Context.getStrokeColor(): Int {
    return if (config.isUsingSystemTheme) {
        if (isUsingSystemDarkTheme()) {
            resources.getColor(R.color.md_grey_800, theme)
        } else {
            resources.getColor(R.color.md_grey_400, theme)
        }
    } else {
        val lighterColor = getProperBackgroundColor().lightenColor()
        if (lighterColor == Color.WHITE || lighterColor == Color.BLACK) {
            resources.getColor(R.color.divider_grey, theme)
        } else {
            lighterColor
        }
    }
}

fun Context.getKeyboardDialogBuilder() = if (baseConfig.isUsingSystemTheme) {
    MaterialAlertDialogBuilder(this, R.style.MyKeyboard_Alert)
} else {
    AlertDialog.Builder(this, R.style.MyKeyboard_Alert)
}

fun Context.setupKeyboardDialogStuff(
    windowToken: IBinder,
    view: View,
    dialog: AlertDialog.Builder,
    titleId: Int = 0,
    titleText: String = "",
    cancelOnTouchOutside: Boolean = true,
    callback: ((alertDialog: AlertDialog) -> Unit)? = null
) {
    val textColor = getProperTextColor()
    val backgroundColor = getProperBackgroundColor()
    val primaryColor = getProperPrimaryColor()
    if (view is ViewGroup) {
        updateTextColors(view)
    } else if (view is MyTextView) {
        view.setColors(textColor, primaryColor, backgroundColor)
    }

    if (dialog is MaterialAlertDialogBuilder) {
        dialog.create().apply {
            if (titleId != 0) {
                setTitle(titleId)
            } else if (titleText.isNotEmpty()) {
                setTitle(titleText)
            }

            val lp = window?.attributes
            lp?.token = windowToken
            lp?.type = WindowManager.LayoutParams.TYPE_APPLICATION_ATTACHED_DIALOG
            window?.attributes = lp
            window?.addFlags(WindowManager.LayoutParams.FLAG_ALT_FOCUSABLE_IM)

            setView(view)
            setCancelable(cancelOnTouchOutside)
            show()

            val bgDrawable = when {
                isBlackAndWhiteTheme() -> ResourcesCompat.getDrawable(resources, R.drawable.black_dialog_background, theme)
                baseConfig.isUsingSystemTheme -> ResourcesCompat.getDrawable(resources, R.drawable.dialog_you_background, theme)
                else -> resources.getColoredDrawableWithColor(R.drawable.dialog_bg, baseConfig.backgroundColor)
            }

            window?.setBackgroundDrawable(bgDrawable)
            callback?.invoke(this)
        }
    } else {
        var title: TextView? = null
        if (titleId != 0 || titleText.isNotEmpty()) {
            title = LayoutInflater.from(this).inflate(R.layout.dialog_title, null) as TextView
            title.apply {
                if (titleText.isNotEmpty()) {
                    text = titleText
                } else {
                    setText(titleId)
                }
                setTextColor(textColor)
            }
        }

        // if we use the same primary and background color, use the text color for dialog confirmation buttons
        val dialogButtonColor = if (primaryColor == baseConfig.backgroundColor) {
            textColor
        } else {
            primaryColor
        }

        dialog.create().apply {
            setView(view)
            requestWindowFeature(Window.FEATURE_NO_TITLE)
            setCustomTitle(title)

            val lp = window?.attributes
            lp?.token = windowToken
            lp?.type = WindowManager.LayoutParams.TYPE_APPLICATION_ATTACHED_DIALOG
            window?.attributes = lp
            window?.addFlags(WindowManager.LayoutParams.FLAG_ALT_FOCUSABLE_IM)

            setCanceledOnTouchOutside(cancelOnTouchOutside)
            show()
            getButton(AlertDialog.BUTTON_POSITIVE).setTextColor(dialogButtonColor)
            getButton(AlertDialog.BUTTON_NEGATIVE).setTextColor(dialogButtonColor)
            getButton(AlertDialog.BUTTON_NEUTRAL).setTextColor(dialogButtonColor)

            val bgDrawable = when {
                isBlackAndWhiteTheme() -> ResourcesCompat.getDrawable(resources, R.drawable.black_dialog_background, theme)
                baseConfig.isUsingSystemTheme -> ResourcesCompat.getDrawable(resources, R.drawable.dialog_you_background, theme)
                else -> resources.getColoredDrawableWithColor(R.drawable.dialog_bg, baseConfig.backgroundColor)
            }

            window?.setBackgroundDrawable(bgDrawable)
            callback?.invoke(this)
        }
    }
}

fun Context.getKeyboardLanguages(): ArrayList<RadioItem> {
<<<<<<< HEAD
    val languages = Language.values().map { RadioItem(it.ordinal, it.getName(this)) }
=======
    val languages = Language.sorted(this).map { RadioItem(it.ordinal, it.getName(this)) }
>>>>>>> 57380299
    return ArrayList(languages)
}

fun Context.getKeyboardLanguageText(language: Int) = Language.getKeyboardName(this, language)
<|MERGE_RESOLUTION|>--- conflicted
+++ resolved
@@ -149,11 +149,7 @@
 }
 
 fun Context.getKeyboardLanguages(): ArrayList<RadioItem> {
-<<<<<<< HEAD
-    val languages = Language.values().map { RadioItem(it.ordinal, it.getName(this)) }
-=======
     val languages = Language.sorted(this).map { RadioItem(it.ordinal, it.getName(this)) }
->>>>>>> 57380299
     return ArrayList(languages)
 }
 
