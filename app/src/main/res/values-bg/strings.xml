<?xml version="1.0" encoding="utf-8"?>
<resources>
    <string name="app_name">Обикновена Клавиатура</string>
    <string name="app_launcher_name">Клавиатура</string>
    <string name="redirection_note">Моля, активирайте Обикновена Клавиатура на следващия екран, за да я направите налична. Натиснете \'Назад\' щом сте готови.</string>
    <string name="change_keyboard">Промяна на клавиатура</string>
    <!-- Clipboard -->
    <string name="manage_clipboard_items">Управление на клипборд елементи</string>
    <string name="manage_clipboard_empty">Вашият клипборд е празен.</string>
    <string name="manage_clipboard_label">След като копирате някакъв текст, той ще се появи тук. Можете също да закачите клипове, за да не изчезнат по-късно.</string>
    <string name="clear_clipboard_data">Изчистване на клипборд данните</string>
    <string name="clear_clipboard_data_confirmation">Сигурни ли сте, че искате да изтриете клипборд данните\?</string>
    <string name="clipboard">Clipboard</string>
    <string name="clipboard_recent">Recent</string>
    <string name="clipboard_current">Текущо</string>
    <string name="clipboard_pinned">Закачено</string>
    <string name="add_new_item">Добавяне на нов елемент</string>
    <string name="manage_clips">Тук можете да управлявате или добавяте клипове за бърз достъп.</string>
    <string name="clip_text">Clip text</string>
    <string name="pin_text">Pin text</string>
    <string name="text_pinned">Текстът е закачен</string>
    <string name="export_clipboard_items">Export clipboard items</string>
    <string name="import_clipboard_items">Import clipboard items</string>
    <!-- Accessibility -->
    <string name="keycode_delete">Delete</string>
    <string name="keycode_mode_change">Промяна на типа клавиатура</string>
    <string name="keycode_shift">Shift</string>
    <string name="keycode_enter">Enter</string>
    <!-- Settings -->
    <string name="show_clipboard_content">Показване на клипборд съдържанието, ако е налично</string>
    <string name="show_popup">Показване на изскачащ прозорец при натискане на клавиш</string>
    <string name="vibrate_on_keypress">Вибриране при натискане на клавиш</string>
    <string name="keyboard_language">Език на клавиатурата</string>
<<<<<<< HEAD
    <string name="keyboard_height_multiplier">Keyboard height</string>
=======
    <string name="keyboard_height">Keyboard height</string>
    <!-- Emojis -->
    <string name="emojis">Emojis</string>
>>>>>>> 9c56ac2a
    <!--
        Haven't found some strings? There's more at
        https://github.com/SimpleMobileTools/Simple-Commons/tree/master/commons/src/main/res
    -->
</resources><|MERGE_RESOLUTION|>--- conflicted
+++ resolved
@@ -31,13 +31,9 @@
     <string name="show_popup">Показване на изскачащ прозорец при натискане на клавиш</string>
     <string name="vibrate_on_keypress">Вибриране при натискане на клавиш</string>
     <string name="keyboard_language">Език на клавиатурата</string>
-<<<<<<< HEAD
-    <string name="keyboard_height_multiplier">Keyboard height</string>
-=======
     <string name="keyboard_height">Keyboard height</string>
     <!-- Emojis -->
     <string name="emojis">Emojis</string>
->>>>>>> 9c56ac2a
     <!--
         Haven't found some strings? There's more at
         https://github.com/SimpleMobileTools/Simple-Commons/tree/master/commons/src/main/res
