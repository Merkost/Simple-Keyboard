package com.simplemobiletools.keyboard.helpers

const val SHIFT_OFF = 0
const val SHIFT_ON_ONE_CHAR = 1
const val SHIFT_ON_PERMANENT = 2

// limit the count of alternative characters that show up at long pressing a key
const val MAX_KEYS_PER_MINI_ROW = 9

// shared prefs
const val VIBRATE_ON_KEYPRESS = "vibrate_on_keypress"
const val SHOW_POPUP_ON_KEYPRESS = "show_popup_on_keypress"
const val LAST_EXPORTED_CLIPS_FOLDER = "last_exported_clips_folder"
const val KEYBOARD_LANGUAGE = "keyboard_language"
const val HEIGHT_MULTIPLIER = "height_multiplier"

// differentiate current and pinned clips at the keyboards' Clipboard section
const val ITEM_SECTION_LABEL = 0
const val ITEM_CLIP = 1

const val LANGUAGE_ENGLISH_QWERTY = 0
const val LANGUAGE_RUSSIAN = 1
const val LANGUAGE_FRENCH = 2
const val LANGUAGE_ENGLISH_QWERTZ = 3
const val LANGUAGE_SPANISH = 4
const val LANGUAGE_GERMAN = 5
const val LANGUAGE_ENGLISH_DVORAK = 6
const val LANGUAGE_ROMANIAN = 7
const val LANGUAGE_SLOVENIAN = 8

<<<<<<< HEAD
// keyboard height multiplier options
const val KEYBOARD_HEIGHT_MULTIPLIER_SMALL = 1
const val KEYBOARD_HEIGHT_MULTIPLIER_MEDIUM = 2
const val KEYBOARD_HEIGHT_MULTIPLIER_LARGE = 3
=======

const val EMOJI_SPEC_FILE_PATH = "media/emoji_spec.txt"
>>>>>>> 9c56ac2a
<|MERGE_RESOLUTION|>--- conflicted
+++ resolved
@@ -28,12 +28,9 @@
 const val LANGUAGE_ROMANIAN = 7
 const val LANGUAGE_SLOVENIAN = 8
 
-<<<<<<< HEAD
 // keyboard height multiplier options
 const val KEYBOARD_HEIGHT_MULTIPLIER_SMALL = 1
 const val KEYBOARD_HEIGHT_MULTIPLIER_MEDIUM = 2
 const val KEYBOARD_HEIGHT_MULTIPLIER_LARGE = 3
-=======
 
-const val EMOJI_SPEC_FILE_PATH = "media/emoji_spec.txt"
->>>>>>> 9c56ac2a
+const val EMOJI_SPEC_FILE_PATH = "media/emoji_spec.txt"