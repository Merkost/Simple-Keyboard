--- conflicted
+++ resolved
@@ -31,13 +31,9 @@
     <string name="show_popup">Pokazuj wyskakujące okienko przy naciśnięciu klawisza</string>
     <string name="vibrate_on_keypress">Wibracja przy naciśnięciu klawisza</string>
     <string name="keyboard_language">Język klawiatury</string>
-<<<<<<< HEAD
-    <string name="keyboard_height_multiplier">Keyboard height</string>
-=======
     <string name="keyboard_height">Wysokość klawiatury</string>
     <!-- Emojis -->
     <string name="emojis">Emoji</string>
->>>>>>> 9c56ac2a
     <!--
         Haven't found some strings? There's more at
         https://github.com/SimpleMobileTools/Simple-Commons/tree/master/commons/src/main/res
