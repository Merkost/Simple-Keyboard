--- conflicted
+++ resolved
@@ -12,11 +12,8 @@
 import android.view.inputmethod.EditorInfo.IME_ACTION_NONE
 import androidx.annotation.XmlRes
 import com.simplemobiletools.keyboard.R
-<<<<<<< HEAD
 import com.simplemobiletools.keyboard.extensions.config
 import kotlin.math.roundToInt
-=======
->>>>>>> 9c56ac2a
 
 /**
  * Loads an XML description of a keyboard and stores the attributes of the keys. A keyboard consists of rows of keys.
