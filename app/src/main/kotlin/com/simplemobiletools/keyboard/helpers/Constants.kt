--- conflicted
+++ resolved
@@ -1,14 +1,6 @@
 package com.simplemobiletools.keyboard.helpers
 
 import android.content.Context
-<<<<<<< HEAD
-import androidx.annotation.StringRes
-import com.simplemobiletools.keyboard.R
-
-const val SHIFT_OFF = 0
-const val SHIFT_ON_ONE_CHAR = 1
-const val SHIFT_ON_PERMANENT = 2
-=======
 import com.simplemobiletools.keyboard.extensions.config
 import com.simplemobiletools.keyboard.helpers.MyKeyboard.Companion.KEYCODE_SPACE
 
@@ -64,7 +56,6 @@
         }
     }
 }
->>>>>>> c9218bce
 
 // limit the count of alternative characters that show up at long pressing a key
 const val MAX_KEYS_PER_MINI_ROW = 9
