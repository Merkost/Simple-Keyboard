--- conflicted
+++ resolved
@@ -31,13 +31,9 @@
     <string name="show_popup">Tuşa basıldığında bir açılır menü göster</string>
     <string name="vibrate_on_keypress">Tuşa basıldığında titret</string>
     <string name="keyboard_language">Klavye dili</string>
-<<<<<<< HEAD
-    <string name="keyboard_height_multiplier">Keyboard height</string>
-=======
     <string name="keyboard_height">Keyboard height</string>
     <!-- Emojis -->
     <string name="emojis">Emojis</string>
->>>>>>> 9c56ac2a
     <!--
         Haven't found some strings? There's more at
         https://github.com/SimpleMobileTools/Simple-Commons/tree/master/commons/src/main/res
