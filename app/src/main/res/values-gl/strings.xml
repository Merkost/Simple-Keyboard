--- conflicted
+++ resolved
@@ -31,13 +31,9 @@
     <string name="show_popup">Show a popup on keypress</string>
     <string name="vibrate_on_keypress">Vibrate on keypress</string>
     <string name="keyboard_language">Keyboard language</string>
-<<<<<<< HEAD
-    <string name="keyboard_height_multiplier">Keyboard height</string>
-=======
     <string name="keyboard_height">Keyboard height</string>
     <!-- Emojis -->
     <string name="emojis">Emojis</string>
->>>>>>> 9c56ac2a
     <!--
         Haven't found some strings? There's more at
         https://github.com/SimpleMobileTools/Simple-Commons/tree/master/commons/src/main/res
